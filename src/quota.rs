--- conflicted
+++ resolved
@@ -1,5 +1,5 @@
+use super::Numeric;
 use num_traits::Num;
-use num_traits::Float;
 
 /// A quota defines how many votes are required to win an election in relation to the total number of votes cast.
 pub enum Quota<C> {
@@ -8,13 +8,8 @@
     /// 
     /// ```floor((total-votes / (total-seats + 1)) + 1```
     /// 
-<<<<<<< HEAD
     /// In single-winner elections, it's often known as "fifty percent plus one".
     /// The Droop quota is always an integer, even when using fractional votes.
-=======
-    /// In single-winner elections, it's often known as "fifty percent plus one". 
-    /// The Droop quota is always an integer.
->>>>>>> e34c679f
     /// 
     /// See [wikipedia](https://en.wikipedia.org/wiki/Droop_quota) for more details.
     Droop,
@@ -38,11 +33,7 @@
     /// 
     /// ```total-votes / total-seats```
     /// 
-<<<<<<< HEAD
     /// In single-winner elections, it is equal to one hundred percent of the vote.
-=======
-    /// In single-winner elections, it is equal to fifty percent of the vote. 
->>>>>>> e34c679f
     /// It is generally not recommended and is included for completeness.
     /// 
     /// See [wikipedia](https://en.wikipedia.org/wiki/Hare_quota) for more details.
@@ -65,28 +56,20 @@
     Static(C)
 }
 
-<<<<<<< HEAD
-// TODO: Fix this for float-types. Right now this isn't calling floor() for Droop.
-impl<C: Num + Clone> Quota<C> {
-=======
-impl Quota {
->>>>>>> e34c679f
+impl<C: Numeric + Num + Clone> Quota<C> {
   /// Compute the threshold needed to be elected for the given quota.
   /// 
   /// Note that total-votes should be the number of votes counted in the tally.
   /// It should not include invalid votes that were not added the tally.
   /// For weighted tallies, it should be the sum of all weights.
-<<<<<<< HEAD
+  /// 
+  /// # Panics
+  /// This method will panic if `Quota::Hagenbach` is used with an integer (non Real) count type.
   pub fn threshold(&self, total_votes: C, num_winners: C) -> C {
-=======
-  /// 
-  /// *This method will panic if `Quota::Hagenbach` is used with an integer count type.*
-  pub fn threshold<C: Num + Floorable>(&self, total_votes: C, num_winners: C) -> C {
->>>>>>> e34c679f
     match self {
       Quota::Droop => (total_votes / (num_winners + C::one())).floor() + C::one(),
       Quota::Hagenbach => {
-        if !C::is_float() {
+        if !C::fraction() {
           panic!("tallyman::Quota::Hagenbach cannot be used with an integer count type. Please use a float or a rational.")
         }
         total_votes / (num_winners + C::one())
@@ -98,7 +81,6 @@
   }
 }
 
-<<<<<<< HEAD
 
 #[cfg(test)]
 mod tests {
@@ -120,14 +102,6 @@
       assert!(Quota::Droop.threshold(100, 2) == 34);
       assert!(Quota::Droop.threshold(101, 2) == 34);
       assert!(Quota::Droop.threshold(102, 2) == 35);
-      
-      assert!(Quota::Hagenbach.threshold(100, 1) == 50);
-      assert!(Quota::Hagenbach.threshold(101, 1) == 50); // 50.5 rounded down because integer
-      assert!(Quota::Hagenbach.threshold(102, 1) == 51);
-
-      assert!(Quota::Hagenbach.threshold(100, 2) == 33); // 33.333... rounded down because integer
-      assert!(Quota::Hagenbach.threshold(101, 2) == 33); // 33.666... rounded down because integer
-      assert!(Quota::Hagenbach.threshold(102, 2) == 34);
       
       assert!(Quota::Hare.threshold(100, 1) == 100);
       assert!(Quota::Hare.threshold(101, 1) == 101);
@@ -152,11 +126,11 @@
       let thirty_three_point_sixes = 33.0 + (2.0 / 3.0);  // 33.666...
 
       assert!(Quota::Droop.threshold(100.0, 1.0) == 51.0);
-      // assert!(Quota::Droop.threshold(101.0, 1.0) == 51.0); // Broken, not calling .floor() on floats
+      assert!(Quota::Droop.threshold(101.0, 1.0) == 51.0);
       assert!(Quota::Droop.threshold(102.0, 1.0) == 52.0);
 
-      // assert!(Quota::Droop.threshold(100.0, 2.0) == 34.0); // Broken, not calling .floor() on floats
-      // assert!(Quota::Droop.threshold(101.0, 2.0) == 34.0); // Broken, not calling .floor() on floats
+      assert!(Quota::Droop.threshold(100.0, 2.0) == 34.0);
+      assert!(Quota::Droop.threshold(101.0, 2.0) == 34.0);
       assert!(Quota::Droop.threshold(102.0, 2.0) == 35.0);
       
       assert!(Quota::Hagenbach.threshold(100.0, 1.0) == 50.0);
@@ -182,30 +156,18 @@
       assert!(Quota::Imperiali.threshold(100.0, 2.0) == 25.00);
       assert!(Quota::Imperiali.threshold(101.0, 2.0) == 25.25);
       assert!(Quota::Imperiali.threshold(102.0, 2.0) == 25.50);
-=======
-pub trait Floorable {
-    fn floor(self) -> Self;
-    fn is_float() -> bool;
-}
+    }
 
-impl<T> Floorable for T {
-    default fn floor(self) -> Self {
-        self
-    }
-    default fn is_float() -> bool {
-        false
-    }
-}
+    #[test]
+    #[should_panic]
+    fn quota_panic_test() {
+      // Hagenbach should panic when using integers
+      assert!(Quota::Hagenbach.threshold(100, 1) == 50);
+      assert!(Quota::Hagenbach.threshold(101, 1) == 50);
+      assert!(Quota::Hagenbach.threshold(102, 1) == 51);
 
-impl<T> Floorable for T
-where
-    T: Float
-{
-    fn floor(self) -> Self {
-        self.floor()
-    }
-    fn is_float() -> bool {
-        true
->>>>>>> e34c679f
+      assert!(Quota::Hagenbach.threshold(100, 2) == 33);
+      assert!(Quota::Hagenbach.threshold(101, 2) == 33);
+      assert!(Quota::Hagenbach.threshold(102, 2) == 34);
     }
 }